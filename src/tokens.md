# Tokens

Tokens are primitive productions in the grammar defined by regular
(non-recursive) languages. "Simple" tokens are given in [string table
production] form, and occur in the rest of the
grammar in `monospace` font. Other tokens have exact rules given.

[string table production]: notation.html#string-table-productions

## Literals

A literal is an expression consisting of a single token, rather than a sequence
of tokens, that immediately and directly denotes the value it evaluates to,
rather than referring to it by name or some other evaluation rule. A literal is
a form of [constant expression](expressions.html#constant-expressions), so is
evaluated (primarily) at compile time.

### Examples

#### Characters and strings

|                                              | Example         | `#` sets   | Characters  | Escapes             |
|----------------------------------------------|-----------------|-------------|-------------|---------------------|
| [Character](#character-literals)             | `'H'`           | 0           | All Unicode | [Quote](#quote-escapes) & [ASCII](#ascii-escapes) & [Unicode](#unicode-escapes) |
| [String](#string-literals)                   | `"hello"`       | 0           | All Unicode | [Quote](#quote-escapes) & [ASCII](#ascii-escapes) & [Unicode](#unicode-escapes) |
| [Raw](#raw-string-literals)                  | `r#"hello"#`    | 0 or more\* | All Unicode | `N/A`                                                      |
| [Byte](#byte-literals)                       | `b'H'`          | 0           | All ASCII   | [Quote](#quote-escapes) & [Byte](#byte-escapes)                               |
| [Byte string](#byte-string-literals)         | `b"hello"`      | 0           | All ASCII   | [Quote](#quote-escapes) & [Byte](#byte-escapes)                               |
| [Raw byte string](#raw-byte-string-literals) | `br#"hello"#`   | 0 or more\* | All ASCII   | `N/A`                                                      |

\* The number of `#`s on each side of the same literal must be equivalent

#### ASCII escapes

|   | Name |
|---|------|
| `\x41` | 7-bit character code (exactly 2 digits, up to 0x7F) |
| `\n` | Newline |
| `\r` | Carriage return |
| `\t` | Tab |
| `\\` | Backslash |
| `\0` | Null |

#### Byte escapes

|   | Name |
|---|------|
| `\x7F` | 8-bit character code (exactly 2 digits) |
| `\n` | Newline |
| `\r` | Carriage return |
| `\t` | Tab |
| `\\` | Backslash |
| `\0` | Null |

#### Unicode escapes

|   | Name |
|---|------|
| `\u{7FFF}` | 24-bit Unicode character code (up to 6 digits) |

#### Quote escapes

|   | Name |
|---|------|
| `\'` | Single quote |
| `\"` | Double quote |

#### Numbers

| [Number literals](#number-literals)`*` | Example | Exponentiation | Suffixes |
|----------------------------------------|---------|----------------|----------|
| Decimal integer | `98_222` | `N/A` | Integer suffixes |
| Hex integer | `0xff` | `N/A` | Integer suffixes |
| Octal integer | `0o77` | `N/A` | Integer suffixes |
| Binary integer | `0b1111_0000` | `N/A` | Integer suffixes |
| Floating-point | `123.0E+77` | `Optional` | Floating-point suffixes |

`*` All number literals allow `_` as a visual separator: `1_234.0E+18f64`

#### Suffixes

| Integer | Floating-point |
|---------|----------------|
<<<<<<< HEAD
| `u8`, `i8`, `u16`, `i16`, `u32`, `i32`, `u64`, `i64`, `u128`, `i128`, `usize`, `isize` | `f32`, `f64` |
=======
| `u8`, `i8`, `u16`, `i16`, `u32`, `i32`, `u64`, `i64`, `u128`, `i128`, `isize`, `usize` | `f32`, `f64` |
>>>>>>> f1002eaf

### Character and string literals

#### Character literals

> **<sup>Lexer</sup>**  
> CHAR_LITERAL :  
> &nbsp;&nbsp; `'` ( ~[`'` `\` \\n \\r \\t] | QUOTE_ESCAPE | ASCII_ESCAPE | UNICODE_ESCAPE ) `'`  
>  
> QUOTE_ESCAPE :  
> &nbsp;&nbsp; `\'` | `\"`  
>  
> ASCII_ESCAPE :  
> &nbsp;&nbsp; &nbsp;&nbsp; `\x` OCT_DIGIT HEX_DIGIT  
> &nbsp;&nbsp; | `\n` | `\r` | `\t` | `\\` | `\0`  
>  
> UNICODE_ESCAPE :  
> &nbsp;&nbsp; `\u{` ( HEX_DIGIT `_`<sup>\*</sup> )<sup>1..6</sup> `}`  

A _character literal_ is a single Unicode character enclosed within two
`U+0027` (single-quote) characters, with the exception of `U+0027` itself,
which must be _escaped_ by a preceding `U+005C` character (`\`).

#### String literals

> **<sup>Lexer</sup>**  
> STRING_LITERAL :  
> &nbsp;&nbsp; `"` (  
> &nbsp;&nbsp; &nbsp;&nbsp; ~[`"` `\` _IsolatedCR_]  
> &nbsp;&nbsp; &nbsp;&nbsp; | QUOTE_ESCAPE  
> &nbsp;&nbsp; &nbsp;&nbsp; | ASCII_ESCAPE  
> &nbsp;&nbsp; &nbsp;&nbsp; | UNICODE_ESCAPE  
> &nbsp;&nbsp; &nbsp;&nbsp; | STRING_CONTINUE  
> &nbsp;&nbsp; )<sup>\*</sup> `"`  
>  
> STRING_CONTINUE :  
> &nbsp;&nbsp; `\` _followed by_ \\n  

A _string literal_ is a sequence of any Unicode characters enclosed within two
`U+0022` (double-quote) characters, with the exception of `U+0022` itself,
which must be _escaped_ by a preceding `U+005C` character (`\`).

Line-break characters are allowed in string literals. Normally they represent
themselves (i.e. no translation), but as a special exception, when an unescaped
`U+005C` character (`\`) occurs immediately before the newline (`U+000A`), the
`U+005C` character, the newline, and all whitespace at the beginning of the
next line are ignored. Thus `a` and `b` are equal:

```rust
let a = "foobar";
let b = "foo\
         bar";

assert_eq!(a,b);
```

#### Character escapes

Some additional _escapes_ are available in either character or non-raw string
literals. An escape starts with a `U+005C` (`\`) and continues with one of the
following forms:

* A _7-bit code point escape_ starts with `U+0078` (`x`) and is
  followed by exactly two _hex digits_ with value up to `0x7F`. It denotes the
  ASCII character with value equal to the provided hex value. Higher values are
  not permitted because it is ambiguous whether they mean Unicode code points or
  byte values.
* A _24-bit code point escape_ starts with `U+0075` (`u`) and is followed
  by up to six _hex digits_ surrounded by braces `U+007B` (`{`) and `U+007D`
  (`}`). It denotes the Unicode code point equal to the provided hex value.
* A _whitespace escape_ is one of the characters `U+006E` (`n`), `U+0072`
  (`r`), or `U+0074` (`t`), denoting the Unicode values `U+000A` (LF),
  `U+000D` (CR) or `U+0009` (HT) respectively.
* The _null escape_ is the character `U+0030` (`0`) and denotes the Unicode
  value `U+0000` (NUL).
* The _backslash escape_ is the character `U+005C` (`\`) which must be
  escaped in order to denote itself.

#### Raw string literals

> **<sup>Lexer</sup>**  
> RAW_STRING_LITERAL :  
> &nbsp;&nbsp; `r` RAW_STRING_CONTENT  
>  
> RAW_STRING_CONTENT :  
> &nbsp;&nbsp; &nbsp;&nbsp; `"` ( ~ _IsolatedCR_ )<sup>* (non-greedy)</sup> `"`  
> &nbsp;&nbsp; | `#` RAW_STRING_CONTENT `#`  

Raw string literals do not process any escapes. They start with the character
`U+0072` (`r`), followed by zero or more of the character `U+0023` (`#`) and a
`U+0022` (double-quote) character. The _raw string body_ can contain any sequence
of Unicode characters and is terminated only by another `U+0022` (double-quote)
character, followed by the same number of `U+0023` (`#`) characters that preceded
the opening `U+0022` (double-quote) character.

All Unicode characters contained in the raw string body represent themselves,
the characters `U+0022` (double-quote) (except when followed by at least as
many `U+0023` (`#`) characters as were used to start the raw string literal) or
`U+005C` (`\`) do not have any special meaning.

Examples for string literals:

```rust
"foo"; r"foo";                     // foo
"\"foo\""; r#""foo""#;             // "foo"

"foo #\"# bar";
r##"foo #"# bar"##;                // foo #"# bar

"\x52"; "R"; r"R";                 // R
"\\x52"; r"\x52";                  // \x52
```

### Byte and byte string literals

#### Byte literals

> **<sup>Lexer</sup>**  
> BYTE_LITERAL :  
> &nbsp;&nbsp; `b'` ( ASCII_FOR_CHAR | BYTE_ESCAPE )  `'`  
>  
> ASCII_FOR_CHAR :  
> &nbsp;&nbsp; _any ASCII (i.e. 0x00 to 0x7F), except_ `'`, `\`, \\n, \\r or \\t  
>  
> BYTE_ESCAPE :  
> &nbsp;&nbsp; &nbsp;&nbsp; `\x` HEX_DIGIT HEX_DIGIT  
> &nbsp;&nbsp; | `\n` | `\r` | `\t` | `\\` | `\0`  

A _byte literal_ is a single ASCII character (in the `U+0000` to `U+007F`
range) or a single _escape_ preceded by the characters `U+0062` (`b`) and
`U+0027` (single-quote), and followed by the character `U+0027`. If the character
`U+0027` is present within the literal, it must be _escaped_ by a preceding
`U+005C` (`\`) character. It is equivalent to a `u8` unsigned 8-bit integer
_number literal_.

#### Byte string literals

> **<sup>Lexer</sup>**  
> BYTE_STRING_LITERAL :  
> &nbsp;&nbsp; `b"` ( ASCII_FOR_STRING | BYTE_ESCAPE | STRING_CONTINUE )<sup>\*</sup> `"`  
>  
> ASCII_FOR_STRING :  
> &nbsp;&nbsp; _any ASCII (i.e 0x00 to 0x7F), except_ `"`, `\` _and IsolatedCR_ 

A non-raw _byte string literal_ is a sequence of ASCII characters and _escapes_,
preceded by the characters `U+0062` (`b`) and `U+0022` (double-quote), and
followed by the character `U+0022`. If the character `U+0022` is present within
the literal, it must be _escaped_ by a preceding `U+005C` (`\`) character.
Alternatively, a byte string literal can be a _raw byte string literal_, defined
below. The type of a byte string literal of length `n` is `&'static [u8; n]`.

Some additional _escapes_ are available in either byte or non-raw byte string
literals. An escape starts with a `U+005C` (`\`) and continues with one of the
following forms:

* A _byte escape_ escape starts with `U+0078` (`x`) and is
  followed by exactly two _hex digits_. It denotes the byte
  equal to the provided hex value.
* A _whitespace escape_ is one of the characters `U+006E` (`n`), `U+0072`
  (`r`), or `U+0074` (`t`), denoting the bytes values `0x0A` (ASCII LF),
  `0x0D` (ASCII CR) or `0x09` (ASCII HT) respectively.
* The _null escape_ is the character `U+0030` (`0`) and denotes the byte
  value `0x00` (ASCII NUL).
* The _backslash escape_ is the character `U+005C` (`\`) which must be
  escaped in order to denote its ASCII encoding `0x5C`.

#### Raw byte string literals

> **<sup>Lexer</sup>**  
> RAW_BYTE_STRING_LITERAL :  
> &nbsp;&nbsp; `br` RAW_BYTE_STRING_CONTENT  
>  
> RAW_BYTE_STRING_CONTENT :  
> &nbsp;&nbsp; &nbsp;&nbsp; `"` ASCII<sup>* (non-greedy)</sup> `"`  
> &nbsp;&nbsp; | `#` RAW_STRING_CONTENT `#`  
>  
> ASCII :  
> &nbsp;&nbsp; _any ASCII (i.e. 0x00 to 0x7F)_  

Raw byte string literals do not process any escapes. They start with the
character `U+0062` (`b`), followed by `U+0072` (`r`), followed by zero or more
of the character `U+0023` (`#`), and a `U+0022` (double-quote) character. The
_raw string body_ can contain any sequence of ASCII characters and is terminated
only by another `U+0022` (double-quote) character, followed by the same number of
`U+0023` (`#`) characters that preceded the opening `U+0022` (double-quote)
character. A raw byte string literal can not contain any non-ASCII byte.

All characters contained in the raw string body represent their ASCII encoding,
the characters `U+0022` (double-quote) (except when followed by at least as
many `U+0023` (`#`) characters as were used to start the raw string literal) or
`U+005C` (`\`) do not have any special meaning.

Examples for byte string literals:

```rust
b"foo"; br"foo";                     // foo
b"\"foo\""; br#""foo""#;             // "foo"

b"foo #\"# bar";
br##"foo #"# bar"##;                 // foo #"# bar

b"\x52"; b"R"; br"R";                // R
b"\\x52"; br"\x52";                  // \x52
```

### Number literals

A _number literal_ is either an _integer literal_ or a _floating-point
literal_. The grammar for recognizing the two kinds of literals is mixed.

#### Integer literals

> **<sup>Lexer</sup>**  
> INTEGER_LITERAL :  
> &nbsp;&nbsp; ( DEC_LITERAL | BIN_LITERAL | OCT_LITERAL | HEX_LITERAL )
>              INTEGER_SUFFIX<sup>?</sup>
>  
> DEC_LITERAL :  
> &nbsp;&nbsp; DEC_DIGIT (DEC_DIGIT|`_`)<sup>\*</sup>  
>  
> TUPLE_INDEX :  
> &nbsp;&nbsp; &nbsp;&nbsp; `0`
> &nbsp;&nbsp; | NON_ZERO_DEC_DIGIT DEC_DIGIT<sup>\*</sup>  
>
> BIN_LITERAL :  
> &nbsp;&nbsp; `0b` (BIN_DIGIT|`_`)<sup>\*</sup> BIN_DIGIT (BIN_DIGIT|`_`)<sup>\*</sup>  
>  
> OCT_LITERAL :  
> &nbsp;&nbsp; `0o` (OCT_DIGIT|`_`)<sup>\*</sup> OCT_DIGIT (OCT_DIGIT|`_`)<sup>\*</sup>  
>  
> HEX_LITERAL :  
> &nbsp;&nbsp; `0x` (HEX_DIGIT|`_`)<sup>\*</sup> HEX_DIGIT (HEX_DIGIT|`_`)<sup>\*</sup>  
>  
> BIN_DIGIT : [`0`-`1`]  
>  
> OCT_DIGIT : [`0`-`7`]  
>  
> DEC_DIGIT : [`0`-`9`]  
>  
> NON_ZERO_DEC_DIGIT : [`1`-`9`]  
>  
> HEX_DIGIT : [`0`-`9` `a`-`f` `A`-`F`]  
>  
> INTEGER_SUFFIX :  
> &nbsp;&nbsp; &nbsp;&nbsp; `u8` | `u16` | `u32` | `u64` | `u128` | `usize`  
> &nbsp;&nbsp; | `i8` | `i16` | `i32` | `i64` | `i128` | `isize`

An _integer literal_ has one of four forms:

* A _decimal literal_ starts with a *decimal digit* and continues with any
  mixture of *decimal digits* and _underscores_.
* A _tuple index_ is either `0`, or starts with a *non-zero decimal digit* and
  continues with zero or more decimal digits. Tuple indexes are used to refer
  to the fields of [tuples], [tuple structs] and [tuple variants].
* A _hex literal_ starts with the character sequence `U+0030` `U+0078`
  (`0x`) and continues as any mixture (with at least one digit) of hex digits
  and underscores.
* An _octal literal_ starts with the character sequence `U+0030` `U+006F`
  (`0o`) and continues as any mixture (with at least one digit) of octal digits
  and underscores.
* A _binary literal_ starts with the character sequence `U+0030` `U+0062`
  (`0b`) and continues as any mixture (with at least one digit) of binary digits
  and underscores.

Like any literal, an integer literal may be followed (immediately,
without any spaces) by an _integer suffix_, which forcibly sets the
type of the literal. The integer suffix must be the name of one of the
integral types: `u8`, `i8`, `u16`, `i16`, `u32`, `i32`, `u64`, `i64`,
<<<<<<< HEAD
`u128`, `i128`, `usize`, or `isize`.
=======
`u128`, `i128`, `isize`, or `usize`.
>>>>>>> f1002eaf

The type of an _unsuffixed_ integer literal is determined by type inference:

* If an integer type can be _uniquely_ determined from the surrounding
  program context, the unsuffixed integer literal has that type.

* If the program context under-constrains the type, it defaults to the
  signed 32-bit integer `i32`.

* If the program context over-constrains the type, it is considered a
  static type error.

Examples of integer literals of various forms:

```rust
123;                               // type i32
123i32;                            // type i32
123u32;                            // type u32
123_u32;                           // type u32
let a: u64 = 123;                  // type u64

0xff;                              // type i32
0xff_u8;                           // type u8

0o70;                              // type i32
0o70_i16;                          // type i16

0b1111_1111_1001_0000;             // type i32
0b1111_1111_1001_0000i64;          // type i64
0b________1;                       // type i32

0usize;                            // type usize
```

Examples of invalid integer literals:

```rust,ignore
// invalid suffixes

0invalidSuffix;

// uses numbers of the wrong base

123AFB43;
0b0102;
0o0581;

// integers too big for their type (they overflow)

128_i8;
256_u8;

// bin, hex and octal literals must have at least one digit

0b_;
0b____;
```

Note that the Rust syntax considers `-1i8` as an application of the [unary minus
operator] to an integer literal `1i8`, rather than
a single integer literal.

[unary minus operator]: expressions/operator-expr.html#negation-operators

#### Floating-point literals

> **<sup>Lexer</sup>**  
> FLOAT_LITERAL :  
> &nbsp;&nbsp; &nbsp;&nbsp; DEC_LITERAL `.`
>   _(not immediately followed by `.`, `_` or an [identifier]_)  
> &nbsp;&nbsp; | DEC_LITERAL FLOAT_EXPONENT  
> &nbsp;&nbsp; | DEC_LITERAL `.` DEC_LITERAL FLOAT_EXPONENT<sup>?</sup>  
> &nbsp;&nbsp; | DEC_LITERAL (`.` DEC_LITERAL)<sup>?</sup>
>                    FLOAT_EXPONENT<sup>?</sup> FLOAT_SUFFIX  
>  
> FLOAT_EXPONENT :  
> &nbsp;&nbsp; (`e`|`E`) (`+`|`-`)?
>               (DEC_DIGIT|`_`)<sup>\*</sup> DEC_DIGIT (DEC_DIGIT|`_`)<sup>\*</sup>   
>  
> FLOAT_SUFFIX :  
> &nbsp;&nbsp; `f32` | `f64`

A _floating-point literal_ has one of two forms:

* A _decimal literal_ followed by a period character `U+002E` (`.`). This is
  optionally followed by another decimal literal, with an optional _exponent_.
* A single _decimal literal_ followed by an _exponent_.

Like integer literals, a floating-point literal may be followed by a
suffix, so long as the pre-suffix part does not end with `U+002E` (`.`).
The suffix forcibly sets the type of the literal. There are two valid
_floating-point suffixes_, `f32` and `f64` (the 32-bit and 64-bit floating point
types), which explicitly determine the type of the literal.

The type of an _unsuffixed_ floating-point literal is determined by
type inference:

* If a floating-point type can be _uniquely_ determined from the
  surrounding program context, the unsuffixed floating-point literal
  has that type.

* If the program context under-constrains the type, it defaults to `f64`.

* If the program context over-constrains the type, it is considered a
  static type error.

Examples of floating-point literals of various forms:

```rust
123.0f64;        // type f64
0.1f64;          // type f64
0.1f32;          // type f32
12E+99_f64;      // type f64
let x: f64 = 2.; // type f64
```

This last example is different because it is not possible to use the suffix
syntax with a floating point literal ending in a period. `2.f64` would attempt
to call a method named `f64` on `2`.

The representation semantics of floating-point numbers are described in
["Machine Types"].

["Machine Types"]: types.html#machine-types

### Boolean literals

> **<sup>Lexer</sup>**  
> BOOLEAN_LITERAL :  
> &nbsp;&nbsp; &nbsp;&nbsp; `true`  
> &nbsp;&nbsp; | `false`  

The two values of the boolean type are written `true` and `false`.

## Lifetimes and loop labels

> **<sup>Lexer</sup>**  
> LIFETIME_TOKEN :  
> &nbsp;&nbsp; &nbsp;&nbsp; `'` [IDENTIFIER_OR_KEYWORD][identifier]  
> &nbsp;&nbsp; | `'_`  
>  
> LIFETIME_OR_LABEL :  
> &nbsp;&nbsp; &nbsp;&nbsp; `'` [IDENTIFIER][identifier]

Lifetime parameters and [loop labels] use LIFETIME_OR_LABEL tokens. Any
LIFETIME_TOKEN will be accepted by the lexer, and for example, can be used in
macros.

[loop labels]: expressions/loop-expr.html

## Symbols

Symbols are a general class of printable [tokens] that play structural
roles in a variety of grammar productions. They are a
set of remaining miscellaneous printable tokens that do not
otherwise appear as [unary operators], [binary
operators], or [keywords].
They are catalogued in [the Symbols section][symbols] of the Grammar document.

[unary operators]: expressions/operator-expr.html#borrow-operators
[binary operators]: expressions/operator-expr.html#arithmetic-and-logical-binary-operators
[tokens]: #tokens
[symbols]: ../grammar.html#symbols
[keywords]: keywords.html
[identifier]: identifiers.html
[tuples]: types.html#tuple-types
[tuple structs]: items/structs.html
[tuple variants]: items/enumerations.html<|MERGE_RESOLUTION|>--- conflicted
+++ resolved
@@ -81,11 +81,7 @@
 
 | Integer | Floating-point |
 |---------|----------------|
-<<<<<<< HEAD
 | `u8`, `i8`, `u16`, `i16`, `u32`, `i32`, `u64`, `i64`, `u128`, `i128`, `usize`, `isize` | `f32`, `f64` |
-=======
-| `u8`, `i8`, `u16`, `i16`, `u32`, `i32`, `u64`, `i64`, `u128`, `i128`, `isize`, `usize` | `f32`, `f64` |
->>>>>>> f1002eaf
 
 ### Character and string literals
 
@@ -354,11 +350,7 @@
 without any spaces) by an _integer suffix_, which forcibly sets the
 type of the literal. The integer suffix must be the name of one of the
 integral types: `u8`, `i8`, `u16`, `i16`, `u32`, `i32`, `u64`, `i64`,
-<<<<<<< HEAD
 `u128`, `i128`, `usize`, or `isize`.
-=======
-`u128`, `i128`, `isize`, or `usize`.
->>>>>>> f1002eaf
 
 The type of an _unsuffixed_ integer literal is determined by type inference:
 
